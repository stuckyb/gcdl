
import datetime as dt
from collections import namedtuple
import calendar as cal
from pyproj.crs import CRS
from subset_geom import SubsetMultiPoint
from library.datasets.gsdataset import getCRSMetadata
import datetime as dt


# Date granularity constants.
NONE = 0
ANNUAL = 1
MONTHLY = 2
DAILY = 3

# Request type constants.
REQ_RASTER = 0
REQ_POINT = 1

# Define valid resampling/interpolation algorithms.
RESAMPLE_CATEGORICAL_METHODS = ('nearest','mode')
RESAMPLE_METHODS = (
    'nearest', 'bilinear', 'cubic', 'cubic-spline', 'lanczos', 'average',
    'mode'
)
POINT_CATEGORICAL_METHODS = ('nearest')
POINT_METHODS = ('nearest', 'linear')

# Define supported strings for handling mixed date grains
GRAIN_METHODS = ('strict', 'skip', 'coarser', 'finer', 'any')

# Define supported strings for validating date ranges
VALIDATE_METHODS = ('strict', 'overlap', 'all')

# Define supported strings for output formats
GRID_OUTPUT = ('geotiff','netcdf')
POINT_OUTPUT = ('csv','shapefile','netcdf')
FILE_EXT = {
    'geotiff': '.tif',
    'netcdf': '.nc',
    'csv': '.csv',
    'shapefile': '.shp'
    }

# A simple struct-like class for capturing data request date information.  We
# need this instead of the standard datetime.date class because the latter does
# not allow year- or month-only dates (i.e., where month or day are None).
RequestDate = namedtuple('RequestDate', ['year', 'month', 'day'])


class DataRequest:
    """
    Encapsulates and validates a single API data request.
    """
    def __init__(
        self, dataset_catalog, dsvars, dates, years, months, days, hours,
        grain_method, validate_method, subset_geom, target_crs, 
        target_resolution, ri_method, request_type, output_format, 
        req_metadata
    ):
        """
        dataset_catalog: The DatasetCatalog associated with this request.
        dsvars: A dict of lists of variables to include for each dataset with
            dataset IDs as keys.
        dates: Dates to include in the request.
        years: Years to include in the request.
        months: Months to include in the request.
        days: Days to include in the request.
        hours: Hours to include in the request.
<<<<<<< HEAD
        grain_method: Determines what temporal grains (ie annual, monthly, daily)
            the user will accept if the grain the user requests is not 
            implemented for a requested dataset. Options include, "strict", 
            "skip", "any", "coarser", and "finer".
=======
        grain_method: A string indicating which other temporal grains to use if
            the requested grain is not implemented for a requested dataset.
>>>>>>> e9678df2
        subset_geom: A SubsetGeom representing the clipping region or points to
            use or None.
        target_crs: A CRS instance.
        target_resolution: A float specifying the target spatial resolution in
            units of the target CRS.
        ri_method: The resampling/interpolation algorithm to use for
            reprojection or extracting point data.
        request_type: A constant specifying the output type.
        output_format: A constant specifying the output file format.
        req_metadata: A key/value mapping of metadata associated with the
            request.
        """
        self.dsc = dataset_catalog
        self.dsvars = dsvars

        # Parse requested dates, determine date grain(s), 
        # and generate date list(s)
        self.dates_raw = dates
        self.dates = {}
        requested_dates, self.inferred_grain = self._parseDates(
            dates, years, months, days
        )
        self.dates[self.inferred_grain] = requested_dates

        if grain_method is None:
            grain_method = 'strict'

        if grain_method not in GRAIN_METHODS:
            raise ValueError(
                f'Invalid date grain matching method: "{grain_method}".'
            )

        self.grain_method = grain_method
        self.ds_date_grains = self._verifyGrains(
            self.dsc, self.dsvars, self.inferred_grain, self.grain_method
        )
        self.dates.update(self._populateDates(
            self.inferred_grain, self.ds_date_grains, dates, 
            years, months, days
        ))
        # Handle sub-daily data: parsing hours and check hours
        # specified if sub-daily dataset requested
        self.hours = self._parseHours(hours)
        self._verifyHours(self.dsc, self.dsvars, self.hours)


        # Validate requested date range against datasets' 
        # available data date range
        if validate_method is None:
            validate_method = 'strict'

        if validate_method not in VALIDATE_METHODS:
            raise ValueError(
                f'Invalid date range validation method: "{validate_method}".'
            )

        self.validate_method = validate_method
        self.ds_dates = self._validateDateRange(
            self.validate_method, self.ds_date_grains, self.dates,
            self.dsc
        )

        self.subset_geom = subset_geom
        self.target_crs = target_crs
        self.target_resolution = target_resolution

        if target_resolution is not None and subset_geom is not None:
            self.harmonization = True
        else:
            self.harmonization = False

        if request_type not in (REQ_RASTER, REQ_POINT):
            raise ValueError('Invalid request type.')

        self.request_type = request_type

        # Parse resample methods for continuous and categorical
        # variables
        ri_method = self._parse_ri_method_str(ri_method)

        cat_requested = False
        for dsid in dsvars:
            if len(self.dsc[dsid].categorical_vars) > 0:
                cat_requested = True

        if request_type == REQ_RASTER:
            if ri_method['continuous'] not in RESAMPLE_METHODS:
                method = ri_method['continuous']
                raise ValueError(
                    f'Invalid resampling method: "{method}".'
                )
            if cat_requested and ri_method['categorical'] not in RESAMPLE_CATEGORICAL_METHODS:
                method = ri_method['categorical']
                raise ValueError(
                    f'Invalid categorical resampling method: "{method}".'
                )


        if request_type == REQ_POINT:
            if ri_method['continuous'] not in POINT_METHODS:
                method = ri_method['continuous']
                raise ValueError(
                    f'Invalid interpolation method: "{method}".'
                )
            if ri_method['categorical'] not in POINT_CATEGORICAL_METHODS:
                method = ri_method['categorical']
                raise ValueError(
                    f'Invalid categorical interpolation method: "{method}".'
                )


        if (
            request_type == REQ_POINT and
            not(isinstance(subset_geom, SubsetMultiPoint))
        ):
            raise ValueError('No points provided for output.')

        self.ri_method = ri_method
        self.metadata = self._getMetadata(req_metadata)

        if output_format is None:
            if request_type == REQ_RASTER:
                output_format = 'geotiff'
            else:
                output_format = 'csv'

        if (
            request_type == REQ_RASTER and
            output_format not in GRID_OUTPUT
        ):
            raise ValueError(
                f'Invalid output format: "{output_format}".'
            )

        if (
            request_type == REQ_POINT and
            output_format not in POINT_OUTPUT
        ):
            raise ValueError(
                f'Invalid output format: "{output_format}".'
            )

        self.file_extension = FILE_EXT[output_format]

    def _getMetadata(self, req_vals):
        req_md = {}
        req_md.update(req_vals)

        req_md['target_dates'] = self.dates_raw
        req_md['target_crs'] = getCRSMetadata(self.target_crs)

        if self.request_type == REQ_RASTER:
            req_md['request_type'] = 'raster'
            req_md['target_resolution'] = self.target_resolution
            req_md['resample_method'] = self.ri_method
        elif self.request_type == REQ_POINT:
            req_md['request_type'] = 'points'
            req_md['interpolation_method'] = self.ri_method

        md = {'request': req_md}

        ds_md = []
        for dsid in self.dsvars:
            dsd = self.dsc[dsid].getMetadata()
            dsd['requested_vars'] = self.dsvars[dsid]
            ds_md.append(dsd)

        md['datasets'] = ds_md

        return md

    def _listAllowedGrains(self, grain, method):
        """
        Given a date grain and a grain method, returns a list 
        of other grains allowed by the method from coarser to finer
        """
        grains = []
        if method == 'finer':
            if grain == ANNUAL:
                grains = [MONTHLY, DAILY]
            if grain == MONTHLY:
                grains = [DAILY]
        elif method == 'coarser':
            if grain == DAILY:
                grains = [MONTHLY, ANNUAL]
            if grain == MONTHLY:
                grains = [ANNUAL]
        elif method == 'any' and grain != NONE:
            grains = [g for g in [ANNUAL, MONTHLY, DAILY] if g != grain]

        return grains

    def _verifyGrains(self, dsc, dsvars, inferred_grain, grain_method):
        """
        Checks for mixed date granularities and returns a dictionary of date
        grains to use for each dataset
        """
        ds_grains = {}
        allowed_grains = self._listAllowedGrains(inferred_grain, grain_method)

        for dsid in dsvars:
            if dsc[dsid].nontemporal:
                ds_grains[dsid] = None
            else:
                if inferred_grain in dsc[dsid].supported_grains:
                    ds_grains[dsid] = inferred_grain
                if inferred_grain not in dsc[dsid].supported_grains:
                    if grain_method == 'strict': 
                        raise ValueError(
                            f'{dsid} does not have requested date granularity'
                        )
                    elif grain_method == 'skip':
                        ds_grains[dsid] = None
                    else:
                        new_grain = None
                        for ag in allowed_grains:
                            if ag in dsc[dsid].supported_grains:
                                new_grain = ag
                                break
                        if new_grain is not None:
                            ds_grains[dsid] = new_grain
                        else:
                            raise ValueError(
                                f'{dsid} has no supported date granularity'
                            )

        return ds_grains

    def _populateYMD(self, original_grain, new_grain, years, months, days):
        """
        Creates date lists for modified date grains in YMD format.
        """
        if new_grain == ANNUAL:
            g_months = None
            g_days = None
        elif new_grain == MONTHLY:
            if original_grain == DAILY:
                g_months = months
            else:
                g_months = '1:12'
            g_days = None
        elif new_grain == DAILY:
            g_days = '1:N'
            if original_grain == MONTHLY:
                g_months = months
            else:
                g_months = '1:12'

        new_date_list, grain = self._parseDates(None, years, g_months, g_days)

        return new_date_list

    def _populateSimpleDates(self, original_grain, new_grain, datesstr):
        """
        Returns a list of RequestDate objects for a new granularity applied to
        the provided dates string.
        """
        new_date_strs = []

        for part in datesstr.split(','):
            if ':' in part:
                date_start, date_end = part.split(':')
            else:
                date_start = date_end = part

            new_ds, new_de = self._modifySimpleDateGrain(
                original_grain, new_grain, date_start, date_end
            )

            new_date_strs.append(new_ds + ':' + new_de)

        new_dates_str = ','.join(new_date_strs)

        new_date_list, grain = self._parseDates(
            new_dates_str, None, None, None
        )

        return new_date_list

    def _modifySimpleDateGrain(
        self, original_grain, new_grain, date_start, date_end
    ):
        """
        Returns new starting and ending simple date strings that reflect the
        new grain.  Expects strings of the format "YYYY", "YYYY-MM", or
        "YYYY-MM-DD".  Leading 0s are optional for "MM" and "DD".
        """
        if new_grain == ANNUAL:
            g_start = date_start[0:4]
            g_end = date_end[0:4]
        elif new_grain == MONTHLY:
            if original_grain == DAILY:
                g_start = date_start[0:date_start.rindex('-')]
                g_end = date_end[0:date_end.rindex('-')]
            else:
                g_start = date_start + '-01'
                g_end = date_end + '-12'  
        elif new_grain == DAILY:
            if original_grain == MONTHLY:
                g_start = date_start + '-01'
                end_yr, end_month = [int(p) for p in date_end.split('-')]
                days_in_month = cal.monthrange(end_yr, end_month)[1]
                g_end = f'{date_end}-{days_in_month}'
            else:
                g_start = date_start + '-01-01'
                g_end = date_end + '-12-31' 

        return (g_start, g_end)

    def _populateDates(
        self, original_grain, new_grains, datesstr, years, months, days
    ):
        """
        Creates dictionary of date lists per unique date grain in new_grains.
        """
        new_grains_unique = set(new_grains.values())

        grain_dates = {}

        # Need to modify date inputs per new grain:
        for ug in new_grains_unique:
            if ug is None or ug == original_grain:
                continue
            elif datesstr is not None and datesstr != '':
                grain_dates[ug] = self._populateSimpleDates(
                    original_grain, ug, datesstr
                )
            else:
                grain_dates[ug] = self._populateYMD(
                    original_grain, ug, years, months, days
                )

        return grain_dates

    def _parseSimpleDates(self, datesstr):
        """
        Parses a dates string and returns a list of
        RequestDate instances that specifies all dates included in the request.
        day of month.  The dates string should be of the format (in EBNF):
          DATESSTR = (SINGLEDATE | DATERANGE) , [{",", (SINGLEDATE | DATERANGE)}]
          SINGLEDATE = string of the format "YYYY", "YYYY-MM", or "YYYY-MM-DD".
            "MM" and "DD" may also be specified as "M" or "D" (i.e., leading 0s
            are not required).
          DATERANGE = SINGLEDATE, ":", SINGLEDATE
        The RequestDate instances are returned in order from oldest to most
        recent.
        """
        dvals = set()
        date_grain = None

        parts = datesstr.split(',')

        for part in parts:
            if ':' in part:
                dr_lims = part.split(':')
                if len(dr_lims) != 2:
                    raise ValueError(f'Invalid simple date range: {part}.')

                dr_start, dr_end = dr_lims
            else:
                dr_start = dr_end = part

            new_dates, new_grain = self._parseSimpleDateRange(dr_start, dr_end)

            if date_grain is None:
                date_grain = new_grain
            elif date_grain != new_grain:
                raise ValueError(
                    f'Cannot mix date grains in a dates string: {datesstr}.'
                )

            dvals.update(new_dates)

        return (sorted(dvals), date_grain)

    def _parseSimpleDateRange(self, date_start, date_end):
        """
        Parses starting and ending date strings and returns a list of
        RequestDate instances that specifies all dates included in the request.
        Also returns the date grain of the request.  Results are returned as
        the tuple (dates, grain).
        """
        dates = []

        if date_start is None:
            date_start = ''
        if date_end is None:
            date_end = ''

        if date_start == '' or date_end == '':
            raise ValueError('Start and end dates must both be specified.')

        if len(date_start) == 4 and len(date_end) == 4:
            # Annual data request.
            date_grain = ANNUAL

            start = int(date_start)
            end = int(date_end) + 1
            if end <= start:
                raise ValueError('The end date cannot precede the start date.')
            
            # Generate the dates list.
            for year in range(start, end):
                dates.append(RequestDate(year, None, None))

        elif len(date_start) in (6,7) and len(date_end) in (6,7):
            # Monthly data request.
            date_grain = MONTHLY

            start_y, start_m = [int(val) for val in date_start.split('-')]
            end_y, end_m = [int(val) for val in date_end.split('-')]

            if start_m < 1 or start_m > 12:
                raise ValueError(f'Invalid month value: {start_m}.')
            if end_m < 1 or end_m > 12:
                raise ValueError(f'Invalid month value: {end_m}.')

            if end_y * 12 + end_m < start_y * 12 + start_m:
                raise ValueError('The end date cannot precede the start date.')

            # Generate the dates list.
            cur_y = start_y
            cur_m = start_m
            m_cnt = start_m - 1
            while cur_y * 12 + cur_m <= end_y * 12 + end_m:
                dates.append(RequestDate(cur_y, cur_m, None))

                m_cnt += 1
                cur_y = start_y + m_cnt // 12
                cur_m = (m_cnt % 12) + 1

        elif len(date_start) in (8,9,10) and len(date_end) in (8,9,10):
            # Daily data request.
            date_grain = DAILY

            start_y, start_m, start_d = [
                int(val) for val in date_start.split('-')
            ]
            end_y, end_m, end_d = [int(val) for val in date_end.split('-')]

            inc_date = dt.date(start_y, start_m, start_d)
            end_date = dt.date(end_y, end_m, end_d)

            if end_date < inc_date:
                raise ValueError('The end date cannot precede the start date.')

            interval = dt.timedelta(days=1)
            end_date += interval

            # Generate the dates list.
            while inc_date != end_date:
                dates.append(
                    RequestDate(inc_date.year, inc_date.month, inc_date.day)
                )

                inc_date += interval

        else:
            raise ValueError(
                'Mismatched starting and ending date range granularity.'
            )

        return (dates, date_grain)

    def _parseRangeStr(self, rangestr, maxval):
        """
        Parses a range string of the format "STARTVAL:ENDVAL[+INCREMENT]".
        Returns the range as an ordered list of integers (smallest to largest),
        which includes the endpoints unless ENDVAL does not correspond with the
        increment size.  If ENDVAL == 'N', it is interpreted as maxval.

        rangestr: The range string to parse.
        maxval: The maximum value allowed for the range.
        """
        parts = rangestr.split(':')
        if len(parts) != 2:
            raise ValueError(f'Invalid range string: "{rangestr}".')

        startval = int(parts[0])

        if '+' in parts[1]:
            # Extract the increment size.
            end_parts = parts[1].split('+')
            if len(end_parts) != 2:
                raise ValueError(f'Invalid range string: "{rangestr}".')

            endval_str = end_parts[0]
            inc = int(end_parts[1])
        else:
            endval_str = parts[1]
            inc = 1

        # Determine the ending value of the range.
        if endval_str == 'N':
            if maxval is None:
                raise ValueError(
                    f'Cannot interpret range string "{rangestr}": no maximum '
                    'value was provided.'
                )
            endval = maxval
        else:
            endval = int(endval_str)

        # Check for a bunch of error conditions.
        if startval > endval:
            raise ValueError(
                f'Invalid range string: "{rangestr}". The starting value '
                'cannot exceed the ending value.'
            )
        
        if startval <= 0 or endval <= 0:
            raise ValueError(
                f'Invalid range string: "{rangestr}". The starting and '
                'and ending values must be greater than 0.'
            )

        if maxval is not None and endval > maxval:
            raise ValueError(
                f'Invalid range string: "{rangestr}". The ending value '
                f'cannot exceed {maxval}.'
            )

        return list(range(startval, endval + 1, inc))

    def _parseNumValsStr(self, nvstr, maxval, minval = 1):
        """
        Parses a string that specifies integer values for year, day of year, or
        day of month.  The string should be of the format (in EBNF):
          NUMVALSSTR = (SINGLEVAL | RANGESTR) , [{",", (SINGLEVAL | RANGESTR)}]
          SINGLEVAL = (integer | "N")
          RANGESTR = integer, ":", integer, ["+", integer]
        Returns the corresponding list of integers in increasing order.  If
        SINGLEVAL == "N", it is interpreted as maxval.

        nvstr: The number values string.
        maxval: The maximum allowed integer value.
        """
        nvals = set()

        parts = nvstr.split(',')

        for part in parts:
            if ':' in part:
                nvals.update(self._parseRangeStr(part, maxval))
            else:
                if part == 'N':
                    if maxval is None:
                        raise ValueError(
                            f'Cannot interpret number values string "{nvstr}": '
                            'no maximum value was provided.'
                        )
                    newval = maxval
                else:
                    newval = int(part)

                if maxval is not None and newval > maxval:
                    raise ValueError(
                        f'Invalid date values string: "{nvstr}". The values '
                        f'cannot exceed {maxval}.'
                    )
                
                if newval < minval:
                    raise ValueError(
                        f'Invalid date values string: "{nvstr}". The values '
                        f'must be greater than or equal to {minval}.'
                    )

                nvals.add(newval)

        return sorted(nvals)

    def _parseYMD(self, years_str, months_str, days_str):
        """
        Generates a list of RequestDate instances based on the date number
        value strings (see _parseNumValsStr() for details) years, months, and
        days.
        """
        if years_str is None or years_str == '':
            raise ValueError('The years to include were not specified.')

        # Parse the year values.
        years = self._parseNumValsStr(years_str, None)
    
        # Parse the month values.
        if months_str is not None and months_str != '':
            months = self._parseNumValsStr(months_str, 12)
        else:
            months = None

        if days_str == '':
            days_str = None

        dates = []

        if days_str is None:
            if months is None:
                date_grain = ANNUAL

                for year in years:
                    dates.append(RequestDate(year, None, None))

            else:
                date_grain = MONTHLY

                for year in years:
                    for month in months:
                        dates.append(RequestDate(year, month, None))

        else:
            date_grain = DAILY

            if months is None:
                # Pre-parse the day values for leap years and common years so
                # we don't have to repeatedly parse the day values string.
                days_common = self._parseNumValsStr(days_str, 365)
                days_leap = self._parseNumValsStr(days_str, 366)

                for year in years:
                    if cal.isleap(year):
                        days = days_leap
                    else:
                        days = days_common

                    ord_year = dt.date(year, 1, 1).toordinal()

                    for day in days:
                        # Get the month and day of month for the given day of
                        # year.
                        d = dt.date.fromordinal(ord_year + day - 1)
                        dates.append(RequestDate(year, d.month, d.day))

            else:
                for year in years:
                    for month in months:
                        # Get the number of days in the month and use this as
                        # the maxval for parsing the day values string.
                        days_in_month = cal.monthrange(year, month)[1]
                        days = self._parseNumValsStr(days_str, days_in_month)

                        for day in days:
                            dates.append(RequestDate(year, month, day))

        return (dates, date_grain)

    def _parseDates(self, datesstr, years, months, days):
        """
        Parses the dates parameter strings and returns a list of RequestDate
        instances that represent all dates included in the request.  We
        represent request dates this way because it supports sparse date
        ranges.
        """
        dates = []

        if all(
            param is None or param == '' for param in
            (datesstr, years, months, days)
        ):
            date_grain = NONE

            return (dates, date_grain)

        if datesstr is not None and datesstr != '':
            dates, date_grain = self._parseSimpleDates(datesstr)
        else:
            dates, date_grain = self._parseYMD(years, months, days)

        return (dates, date_grain)


    def _requestDateAsDatetime(self, rdate, grain):
        if grain == ANNUAL:
            date = dt.date(rdate.year,1,1)
        elif grain == MONTHLY:
            date = dt.date(rdate.year,rdate.month,1)
        elif grain == DAILY:
            date = dt.date(rdate.year,rdate.month,rdate.day)

        return date

    def _strictDateRangeCheck(self, requested_dates, available_range, grain):
        """
        Checks if the dates requested are fully contained in a date range.
        Returns boolean indicating if fully contained or not. 
        """
        # Is the beginning of date range available?
        start_request = self._requestDateAsDatetime(
            requested_dates[0], grain
        )
        start_available = available_range[0]
        start_contained = start_request >= start_available

        # Is the end of date range available?
        end_request = self._requestDateAsDatetime(
            requested_dates[-1], grain
        )
        end_available = available_range[-1]
        end_contained = end_request <= end_available

        result = start_contained and end_contained
        return result

    def _partialDateRangeCheck(self, requested_dates, available_range, grain):
        """
        Checks the requested dates against the available date range
        and returns the subset of requested dates available. 
        """
        available_rdates = [] 
        for rdate in requested_dates:
            available = self._strictDateRangeCheck(
                [rdate], available_range, grain
            )
            if available:
                available_rdates.append(rdate)
        
        return available_rdates

    def _validateDateRange(
        self, method, req_grains, req_dates, dsc
    ):
        """
        Validates the dates requested against available data ranges
        using different validation methods. 
        Assumes dates are chronologically ordered. 

        method : validation method [strict, overlap, all]
        req_grains : a dictionary of date grain per dataset
        req_dates : a dictionary of date list per grain

        Returns a dictionary with date list per dataset
        """

        grain_to_range_key = [None,'year','month','day']

        # For each dataset, check if requested dates are fully
        # contained in their available date range. Store available
        # dates.
        ds_avail_dates = {}
        all_available = True
        for dsid in req_grains:
            ds_grain = req_grains[dsid]
            if ds_grain is None:
                ds_avail_dates[dsid] = [None]
                continue
            ds_req_dates = req_dates[ds_grain]
            ds_range_key = grain_to_range_key[ds_grain]
            ds_avail_date_range = dsc[dsid].date_ranges[ds_range_key]

            fully_available = self._strictDateRangeCheck(
                ds_req_dates, ds_avail_date_range, ds_grain
            )
            if fully_available:
                ds_avail_dates[dsid] = ds_req_dates
            else:
                all_available = False
                if method == 'strict':
                    raise ValueError(
                        f'Date range not available for dataset: "{dsid}".'
                    )
                else:
                    # Find the subset of requested dates available
                    ds_avail_dates[dsid] = self._partialDateRangeCheck(
                        ds_req_dates, ds_avail_date_range, ds_grain
                    )


        # Based on method, return new date dictionary.
        # strict: if you got here w/o error, then all requested dates 
        #   are available so return ds_avail_dates.
        # all: all available dates have been saved in ds_avail_dates,
        #   so return it.
        # overlap: need to find common dates among requested datasets
        if method in ['strict', 'all'] or all_available:
            # Are any dates available?
            num_avail = [len(d) for d in ds_avail_dates.values()]
            if sum(num_avail) > 0:
                return ds_avail_dates
            else:
                raise ValueError(
                    f'Date range not available in any requested dataset'
                )
            
        elif method == 'overlap':
            # For each date grain, accumulate available dates from datasets
            grain_intersection = {}
            all_years = []
            all_months = []
            all_days = []
            for grain in req_dates:
                # Datasets with this grain
                grain_dsid = [dsid for dsid in req_grains if req_grains[dsid] == grain]

                if grain == ANNUAL:
                    # Find available requested years
                    for dsid in grain_dsid:
                        all_years.append([rdate.year for rdate in ds_avail_dates[dsid]])
                elif grain == MONTHLY:
                    # Convert to datetime.date objects
                    for dsid in grain_dsid:
                        all_months.append([self._requestDateAsDatetime(rdate, grain) for rdate in ds_avail_dates[dsid]])
                        all_years.append([rdate.year for rdate in ds_avail_dates[dsid]])
                elif grain == DAILY:
                    # Convert to datetime.date objects
                    for dsid in grain_dsid:
                        all_days.append([self._requestDateAsDatetime(rdate, grain) for rdate in ds_avail_dates[dsid]])
                        all_months.append([self._requestDateAsDatetime(rdate, grain) for rdate in ds_avail_dates[dsid]])
                        all_years.append([rdate.year for rdate in ds_avail_dates[dsid]])
            
            # Per date grain, find intersection of dates
            # Annual: intersection of years from annual, monthly, and daily dates
            if ANNUAL in req_dates.keys():
                yr_int = list(set(all_years[0]).intersection(*all_years[1:]))
                grain_intersection[ANNUAL] = [RequestDate(yr,None,None) for yr in yr_int]
            # Monthly: intersection of months from monthly and daily dates
            if MONTHLY in req_dates.keys():
                month_int = list(set(all_months[0]).intersection(*all_months[1:]))
                grain_intersection[MONTHLY] = [RequestDate(d.year,d.month,None) for d in month_int]
            # Daily: intersection of days from daily dates
            if DAILY in req_dates.keys():
                day_int = list(set(all_days[0]).intersection(*all_days[1:]))
                grain_intersection[DAILY] = [RequestDate(d.year,d.month,d.day) for d in day_int]
                
            # For each dataset, use grain intersection to fill out
            # each dataset's dates
            overlapping_dates = {}
            empty_dates = False
            for dsid in req_grains:
                g_int = grain_intersection[req_grains[dsid]]
                if g_int:
                    overlapping_dates[dsid] = g_int
                else:
                    empty_dates = True

            if empty_dates:
                raise ValueError(
                    f'Date range not available in any requested dataset'
                )

            return overlapping_dates

        else:
            raise ValueError(
                f'Invalid date range validation method: "{method}".'
            )
        
    def _parseHours(self, hours_str):
        """
        Parses input string to list of hours.
        Checks if hours are integers between 0 and 23.
        """
        if hours_str is None:
            hours = None
        else:
            hours = self._parseNumValsStr(hours_str, 23, 0)

        return hours
    
    def _verifyHours(self, dsc, dsvars, hours):
        """
        Verifies that if at least one subdaily dataset is
        requested, that there are also hours given
        """
        any_subdaily = False

        for dsid in dsvars:
            if dsc[dsid].subdaily:
                any_subdaily = True
        
        if any_subdaily and hours is None:
            raise ValueError(
                    f'"hours" is required for sub-daily datasets.'
                )


    def _parse_ri_method_str(self, method_str):
        """
        Parses a comma-separated list of methods of the form
        "method1" or "method1,method2".
        """
        if method_str is None:  
            return {
                    'continuous': 'nearest',
                    'categorical': 'nearest'
                }

        if ',' in method_str:
            method_parts = method_str.split(',')
            method_parts = [part.strip() for part in method_parts]
            if len(method_parts) > 2:
                raise ValueError(
                    'Too many resampling or interpolation methods.'
                )
            elif len(method_parts) == 2:
                return {
                    'continuous': method_parts[0],
                    'categorical': method_parts[1]
                }
        else:
            return {
                'continuous': method_str,
                'categorical': method_str
            }



<|MERGE_RESOLUTION|>--- conflicted
+++ resolved
@@ -68,15 +68,10 @@
         months: Months to include in the request.
         days: Days to include in the request.
         hours: Hours to include in the request.
-<<<<<<< HEAD
-        grain_method: Determines what temporal grains (ie annual, monthly, daily)
-            the user will accept if the grain the user requests is not 
+        grain_method: Determines which temporal grains (i.e., annual, monthly, 
+            daily) the user will accept if the grain the user requests is not 
             implemented for a requested dataset. Options include, "strict", 
             "skip", "any", "coarser", and "finer".
-=======
-        grain_method: A string indicating which other temporal grains to use if
-            the requested grain is not implemented for a requested dataset.
->>>>>>> e9678df2
         subset_geom: A SubsetGeom representing the clipping region or points to
             use or None.
         target_crs: A CRS instance.
